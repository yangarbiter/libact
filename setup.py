--- conflicted
+++ resolved
@@ -1,14 +1,11 @@
 #!/usr/bin/env python
 
 from distutils.core import setup, Extension
-<<<<<<< HEAD
 from Cython.Build import cythonize
 from Cython.Distutils import build_ext
 import numpy
 import numpy.distutils
-=======
 import os
->>>>>>> 2776ddb1
 import sys
 
 on_rtd = os.environ.get('READTHEDOCS', None) == 'True'
@@ -29,7 +26,7 @@
         include_dirs = (numpy.distutils.misc_util.get_numpy_include_dirs() +
                         ['/usr/include/lapacke'])
 
-    extensions = [
+    extensions = cythonize([
         Extension(
             "libact.query_strategies._variance_reduction",
             ["libact/query_strategies/variance_reduction.c"],
@@ -37,8 +34,16 @@
             extra_compile_args=['-std=c11'],
             include_dirs=include_dirs,
             ),
-        ]
-
+        Extension(
+            "libact.query_strategies._hintsvm",
+            sources=["libact/query_strategies/_hintsvm.pyx",
+                     "libact/query_strategies/src/hintsvm/libsvm_helper.c",
+                     "libact/query_strategies/src/hintsvm/svm.cpp"],
+            include_dirs=[numpy.get_include(),
+                          "libact/query_strategies/src/hintsvm/"],
+            extra_compile_args=['-lstdc++'],
+            ),
+        ])
 
 setup(
     name='libact',
@@ -62,27 +67,5 @@
         'libact.labelers': 'libact/labelers',
         'libact.query_strategies': 'libact/query_strategies',
         },
-<<<<<<< HEAD
-    ext_modules=cythonize([
-        Extension(
-            "libact.query_strategies._variance_reduction",
-            ["libact/query_strategies/variance_reduction.c"],
-            extra_link_args=extra_link_args,
-            extra_compile_args=['-std=c11'],
-            include_dirs=include_dirs,
-            ),
-        Extension(
-            "libact.query_strategies._hintsvm",
-            sources=["libact/query_strategies/_hintsvm.pyx",
-                     "libact/query_strategies/src/hintsvm/libsvm_helper.c",
-                     "libact/query_strategies/src/hintsvm/svm.cpp"],
-            include_dirs=[numpy.get_include(),
-                          "libact/query_strategies/src/hintsvm/"],
-            extra_compile_args=['-lstdc++'],
-            ),
-        ]),
-)
-=======
     ext_modules=extensions,
-    )
->>>>>>> 2776ddb1
+    )
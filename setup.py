--- conflicted
+++ resolved
@@ -55,14 +55,10 @@
     author='Y.-A. Chung, S.-C. Lee, T.-E. Wu, Y.-Y. Yang, H.-T. Lin',
     author_email='lsc36x@gmail.com',
     url='https://github.com/ntucllab/libact',
-<<<<<<< HEAD
     cmdclass = cmdclasses,
-=======
     classifiers=[
         "Topic :: Scientific/Engineering"
     ],
-    cmdclass = {'build_ext': build_ext},
->>>>>>> 372a164a
 
     packages=[
         'libact.base',

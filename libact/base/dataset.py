"""
The dataset class used in this package.
Datasets consists of data used for training, represented by a list of
(feature, label) tuples.
May be exported in different formats for application on other libraries.
"""

import random
import numpy as np


class Dataset(object):

    def __init__(self, X=[], y=[]):
        """Constructor with scikit-learn style (X, y) data"""
        self.labeled, self.unlabeled = [], []
        for feature, label in zip(X, y):
            if label is None:
                self.unlabeled.append((feature, -1))
            else:
                self.labeled.append((feature, label))
        self.modified = True

    def __len__(self):
        """Return the number of all data entries in this object."""
        return len(self.labeled) + len(self.unlabeled)

    def len_labeled(self):
        """Return the number of labeled data entries in this object."""
        return len(self.labeled)

    def len_unlabeled(self):
        """Return the number of unlabeled data entries in this object."""
        return len(self.unlabeled)

    def get_num_of_labels(self):
        s = set()
<<<<<<< HEAD
        for d in self.data:
            s.add(d[1])
        return (len(s)-1) #None is in this set

    def add(self, feature, label):
=======
        for d in self.labeled:
            s.add(d[1])
        return len(s)

    def append(self, feature, label=None):
>>>>>>> c245fc15
        """Add a (feature, label) entry into the dataset.
        A None label indicates an unlabeled entry.
        If an unlabeled entry in inserted, returns entry_id for updating labels.
        """
        if label is None:
            self.unlabeled.append((feature, -1))
            return len(self.unlabeled) - 1
        else:
            self.labeled.append((feature, label))
            self.modified = True

    def update(self, entry_id, label):
        """Updates an entry at entry_id with the given new label"""
        entry = self.unlabeled[entry_id]
        if entry[1] == -1:  # not inserted yet
            self.labeled.append((entry[0], label))
            self.unlabeled[entry_id] = (entry[0], len(self.labeled) - 1)
        else:  # update existing entry in labeled pool
            self.labeled[entry[1]] = (entry[0], label)
        self.modified = True

    def format_sklearn(self):
        """Returns dataset in (X, y) format for use in scikit-learn.
        Unlabeled entries are ignored.
        """
        if self.modified:
            l = list(zip(*self.labeled))
            self.cache = (np.array(l[0]), np.array(l[1]))
            self.modified = False
        return self.cache

    def get_unlabeled_entries(self):
        """Returns list of unlabeled features, along with their entry_ids
        Format: [(entry_id, feature), ...]
        """
        return [
            (l[0], l[1][0])
            for l in zip(range(len(self.unlabeled)), self.unlabeled)
            if l[1][1] == -1
            ]

    def get_labeled(self):
        """Returns list of entry_ids of labeled features"""
        return [entry_id for entry_id, entry in enumerate(self.data)
            if entry[1] != None]

    def labeled_uniform_sample(self, samplesize, replace=True):
        """Returns a Dataset object with labeled data only, which is
        resampled uniformly with given sample size.
        Parameter `replace` decides whether sampling with replacement or not.
        """
        ret = Dataset()
        if replace:
            ret.labeled = [
                random.choice(self.labeled) for _ in range(samplesize)
                ]
        else:
            ret.labeled = random.sample(self.labeled, samplesize)
        return ret


def import_libsvm_sparse(filename):
    """Imports dataset file in libsvm sparse format"""
    entries = list()
    dim = 0
    with open(filename, 'r') as f:
        for line in f:
            cols = line.split()
            entry = dict()
            entry['label'] = int(cols[0])
            for col in cols[1:]:
                n_component = int(col.split(':')[0]) - 1  # start from 0
                value = float(col.split(':')[1])
                entry[n_component] = value
                if n_component > dim: dim = n_component + 1
            entries.append(entry)
    dataset = Dataset()
    for entry in entries:
        vec = np.zeros(dim)
        for n_component in entry:
            if type(n_component) is not str:
                vec[n_component] = entry[n_component]
        dataset.append(vec, entry['label'])
    return dataset<|MERGE_RESOLUTION|>--- conflicted
+++ resolved
@@ -35,19 +35,11 @@
 
     def get_num_of_labels(self):
         s = set()
-<<<<<<< HEAD
-        for d in self.data:
-            s.add(d[1])
-        return (len(s)-1) #None is in this set
-
-    def add(self, feature, label):
-=======
         for d in self.labeled:
             s.add(d[1])
         return len(s)
 
     def append(self, feature, label=None):
->>>>>>> c245fc15
         """Add a (feature, label) entry into the dataset.
         A None label indicates an unlabeled entry.
         If an unlabeled entry in inserted, returns entry_id for updating labels.
